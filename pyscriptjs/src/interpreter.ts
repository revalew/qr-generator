--- conflicted
+++ resolved
@@ -416,15 +416,9 @@
 const loadInterpreter = async function (): Promise<any> {
     console.log('creating pyodide runtime');
     pyodide = await loadPyodide({
-<<<<<<< HEAD
         stdout: console.log,
         stderr: console.log,
     });
-=======
-          stdout: console.log,
-          stderr: console.log
-        });
->>>>>>> 2dc4787e
 
     // now that we loaded, add additional convenience fuctions
     console.log('loading micropip');
